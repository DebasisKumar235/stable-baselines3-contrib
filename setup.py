import os

from setuptools import find_packages, setup

with open(os.path.join("sb3_contrib", "version.txt")) as file_handler:
    __version__ = file_handler.read().strip()


long_description = """

# Stable-Baselines3 - Contrib (SB3-Contrib)

Contrib package for [Stable-Baselines3](https://github.com/DLR-RM/stable-baselines3) - Experimental reinforcement learning (RL) code.
"sb3-contrib" for short.

### What is SB3-Contrib?

A place for RL algorithms and tools that are considered experimental, e.g. implementations of the latest publications. Goal is to keep the simplicity, documentation and style of stable-baselines3 but for less matured implementations.

### Why create this repository?

Over the span of stable-baselines and stable-baselines3, the community has been eager to contribute in form of better logging utilities, environment wrappers, extended support (e.g. different action spaces) and learning algorithms.

However sometimes these utilities were too niche to be considered for stable-baselines or proved to be too difficult to integrate well into the existing code without creating a mess. sb3-contrib aims to fix this by not requiring the neatest code integration with existing code and not setting limits on what is too niche: almost everything remotely useful goes!
We hope this allows us to provide reliable implementations following stable-baselines usual standards (consistent style, documentation, etc) beyond the relatively small scope of utilities in the main repository.


## Features

See documentation for the full list of included features.

**RL Algorithms**:
- [Truncated Quantile Critics (TQC)](https://arxiv.org/abs/2005.04269)
- [Quantile Regression DQN (QR-DQN)](https://arxiv.org/abs/1710.10044)
- [PPO with invalid action masking (MaskablePPO)](https://arxiv.org/abs/2006.14171)
- [Trust Region Policy Optimization (TRPO)](https://arxiv.org/abs/1502.05477)
- [Augmented Random Search (ARS)](https://arxiv.org/abs/1803.07055)

**Gym Wrappers**:
- [Time Feature Wrapper](https://arxiv.org/abs/1712.00378)

## Documentation

Documentation is available online: [https://sb3-contrib.readthedocs.io/](https://sb3-contrib.readthedocs.io/)


## Installation

**Note:** You need the `master` version of [Stable Baselines3](https://github.com/DLR-RM/stable-baselines3/).

To install Stable Baselines3 `master` version:
```
pip install git+https://github.com/DLR-RM/stable-baselines3
```

To install Stable Baselines3 contrib `master` version:
```
pip install git+https://github.com/Stable-Baselines-Team/stable-baselines3-contrib

"""  # noqa:E501


setup(
    name="sb3_contrib",
    packages=[package for package in find_packages() if package.startswith("sb3_contrib")],
    package_data={"sb3_contrib": ["py.typed", "version.txt"]},
<<<<<<< HEAD
    # install_requires=[
    #     "stable_baselines3>=1.5.1a5",
    # ],
=======
    install_requires=[
        "stable_baselines3>=1.5.1a7",
    ],
>>>>>>> 75b2de13
    description="Contrib package of Stable Baselines3, experimental code.",
    author="Antonin Raffin",
    url="https://github.com/Stable-Baselines-Team/stable-baselines3-contrib",
    author_email="antonin.raffin@dlr.de",
    keywords="reinforcement-learning-algorithms reinforcement-learning machine-learning "
    "gym openai stable baselines toolbox python data-science",
    license="MIT",
    long_description=long_description,
    long_description_content_type="text/markdown",
    version=__version__,
    python_requires=">=3.7",
    # PyPI package information.
    classifiers=[
        "Programming Language :: Python :: 3",
        "Programming Language :: Python :: 3.7",
        "Programming Language :: Python :: 3.8",
        "Programming Language :: Python :: 3.9",
    ],
)

# python setup.py sdist
# python setup.py bdist_wheel
# twine upload --repository-url https://test.pypi.org/legacy/ dist/*
# twine upload dist/*<|MERGE_RESOLUTION|>--- conflicted
+++ resolved
@@ -64,15 +64,9 @@
     name="sb3_contrib",
     packages=[package for package in find_packages() if package.startswith("sb3_contrib")],
     package_data={"sb3_contrib": ["py.typed", "version.txt"]},
-<<<<<<< HEAD
     # install_requires=[
-    #     "stable_baselines3>=1.5.1a5",
+    #     "stable_baselines3>=1.5.1a7",
     # ],
-=======
-    install_requires=[
-        "stable_baselines3>=1.5.1a7",
-    ],
->>>>>>> 75b2de13
     description="Contrib package of Stable Baselines3, experimental code.",
     author="Antonin Raffin",
     url="https://github.com/Stable-Baselines-Team/stable-baselines3-contrib",
