--- conflicted
+++ resolved
@@ -5,16 +5,11 @@
 import torch as th
 import torch.nn.utils
 from stable_baselines3.common.callbacks import BaseCallback
-from stable_baselines3.common.policies import BasePolicy
 from stable_baselines3.common.type_aliases import GymEnv, MaybeCallback, Schedule
 from stable_baselines3.common.utils import get_schedule_fn
 
-<<<<<<< HEAD
 from sb3_contrib.common.policies import ESPolicy
 from sb3_contrib.common.population_based_algorithm import PopulationBasedAlgorithm
-=======
-from sb3_contrib.ars.policies import ARSPolicy, LinearPolicy, MlpPolicy
->>>>>>> 812648e6
 from sb3_contrib.common.vec_env.async_eval import AsyncEval
 
 
@@ -43,11 +38,6 @@
     :param _init_setup_model: Whether or not to build the network at the creation of the instance
     """
 
-    policy_aliases: Dict[str, Type[BasePolicy]] = {
-        "MlpPolicy": MlpPolicy,
-        "LinearPolicy": LinearPolicy,
-    }
-
     def __init__(
         self,
         policy: Union[str, Type[ESPolicy]],
@@ -60,10 +50,6 @@
         alive_bonus_offset: float = 0,
         n_eval_episodes: int = 1,
         policy_kwargs: Optional[Dict[str, Any]] = None,
-<<<<<<< HEAD
-        policy_base: Type[BasePolicy] = ESPolicy,
-=======
->>>>>>> 812648e6
         tensorboard_log: Optional[str] = None,
         seed: Optional[int] = None,
         verbose: int = 0,
